--- conflicted
+++ resolved
@@ -120,31 +120,17 @@
 @pytest.mark.skipif(not TORCH_1_9, reason="CoreML>=7.2 not supported with PyTorch<=1.8")
 @pytest.mark.skipif(checks.IS_PYTHON_3_13, reason="CoreML not supported in Python 3.13")
 @pytest.mark.parametrize(
-<<<<<<< HEAD
-    "task, dynamic, int8, half, batch, nms",
-    [  # generate all combinations except for exclusion cases
-        (task, dynamic, int8, half, batch, nms)
-        for task, dynamic, int8, half, batch, nms in product(
-            TASKS, [False], [True, False], [True, False], [1], [True, False]
-        )
-        if not ((int8 and half) or (task in {"classify", "detect"} and nms))
-    ],
-)
-def test_export_coreml_matrix(task, dynamic, int8, half, batch, nms):
-    """Test YOLO exports to CoreML format with various parameter configurations."""
-=======
     "task, dynamic, int8, half, nms, batch",
     [  # generate all combinations except for exclusion cases
         (task, dynamic, int8, half, nms, batch)
         for task, dynamic, int8, half, nms, batch in product(
             TASKS, [False], [True, False], [True, False], [True, False], [1]
         )
-        if not (int8 and half) and not (task != "detect" and nms)
+        if not ((int8 and half) or (task in {"classify", "detect"} and nms))
     ],
 )
 def test_export_coreml_matrix(task, dynamic, int8, half, nms, batch):
     """Test YOLO export to CoreML format with various parameter configurations."""
->>>>>>> e843b4c7
     file = YOLO(TASK2MODEL[task]).export(
         format="coreml",
         imgsz=32,
