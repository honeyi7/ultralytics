# Ultralytics 🚀 AGPL-3.0 License - https://ultralytics.com/license
"""
Export a YOLO PyTorch model to other formats. TensorFlow exports authored by https://github.com/zldrobit.

Format                  | `format=argument`         | Model
---                     | ---                       | ---
PyTorch                 | -                         | yolo11n.pt
TorchScript             | `torchscript`             | yolo11n.torchscript
ONNX                    | `onnx`                    | yolo11n.onnx
OpenVINO                | `openvino`                | yolo11n_openvino_model/
TensorRT                | `engine`                  | yolo11n.engine
CoreML                  | `coreml`                  | yolo11n.mlpackage
TensorFlow SavedModel   | `saved_model`             | yolo11n_saved_model/
TensorFlow GraphDef     | `pb`                      | yolo11n.pb
TensorFlow Lite         | `tflite`                  | yolo11n.tflite
TensorFlow Edge TPU     | `edgetpu`                 | yolo11n_edgetpu.tflite
TensorFlow.js           | `tfjs`                    | yolo11n_web_model/
PaddlePaddle            | `paddle`                  | yolo11n_paddle_model/
MNN                     | `mnn`                     | yolo11n.mnn
NCNN                    | `ncnn`                    | yolo11n_ncnn_model/
IMX                     | `imx`                     | yolo11n_imx_model/
RKNN                    | `rknn`                    | yolo11n_rknn_model/

Requirements:
    $ pip install "ultralytics[export]"

Python:
    from ultralytics import YOLO
    model = YOLO('yolo11n.pt')
    results = model.export(format='onnx')

CLI:
    $ yolo mode=export model=yolo11n.pt format=onnx

Inference:
    $ yolo predict model=yolo11n.pt                 # PyTorch
                         yolo11n.torchscript        # TorchScript
                         yolo11n.onnx               # ONNX Runtime or OpenCV DNN with dnn=True
                         yolo11n_openvino_model     # OpenVINO
                         yolo11n.engine             # TensorRT
                         yolo11n.mlpackage          # CoreML (macOS-only)
                         yolo11n_saved_model        # TensorFlow SavedModel
                         yolo11n.pb                 # TensorFlow GraphDef
                         yolo11n.tflite             # TensorFlow Lite
                         yolo11n_edgetpu.tflite     # TensorFlow Edge TPU
                         yolo11n_paddle_model       # PaddlePaddle
                         yolo11n.mnn                # MNN
                         yolo11n_ncnn_model         # NCNN
                         yolo11n_imx_model          # IMX
                         yolo11n_rknn_model         # RKNN

TensorFlow.js:
    $ cd .. && git clone https://github.com/zldrobit/tfjs-yolov5-example.git && cd tfjs-yolov5-example
    $ npm install
    $ ln -s ../../yolo11n_web_model public/yolo11n_web_model
    $ npm start
"""

import json
import os
import re
import shutil
import subprocess
import time
import warnings
from copy import deepcopy
from datetime import datetime
from pathlib import Path

import numpy as np
import torch

from ultralytics import __version__
from ultralytics.cfg import TASK2DATA, get_cfg
from ultralytics.data import build_dataloader
from ultralytics.data.dataset import YOLODataset
from ultralytics.data.utils import check_cls_dataset, check_det_dataset
from ultralytics.nn.autobackend import check_class_names, default_class_names
from ultralytics.nn.modules import C2f, Classify, Detect, RTDETRDecoder
from ultralytics.nn.tasks import ClassificationModel, DetectionModel, SegmentationModel, WorldModel
from ultralytics.utils import (
    ARM64,
    DEFAULT_CFG,
    IS_COLAB,
    IS_JETSON,
    LINUX,
    LOGGER,
    MACOS,
    MACOS_VERSION,
    RKNN_CHIPS,
    ROOT,
    SETTINGS,
    TORCH_VERSION,
    WINDOWS,
    YAML,
    callbacks,
    colorstr,
    get_default_args,
)
from ultralytics.utils.checks import (
    check_imgsz,
    check_is_path_safe,
    check_requirements,
    check_version,
    is_intel,
    is_sudo_available,
)
from ultralytics.utils.downloads import attempt_download_asset, get_github_assets, safe_download
from ultralytics.utils.export import export_engine, export_onnx
from ultralytics.utils.files import file_size, spaces_in_path
from ultralytics.utils.metrics import batch_probiou
from ultralytics.utils.nms import TorchNMS
from ultralytics.utils.ops import Profile
from ultralytics.utils.patches import arange_patch
from ultralytics.utils.torch_utils import TORCH_1_13, get_latest_opset, select_device


def export_formats():
    """Return a dictionary of Ultralytics YOLO export formats."""
    x = [
        ["PyTorch", "-", ".pt", True, True, []],
        ["TorchScript", "torchscript", ".torchscript", True, True, ["batch", "optimize", "half", "nms", "dynamic"]],
        ["ONNX", "onnx", ".onnx", True, True, ["batch", "dynamic", "half", "opset", "simplify", "nms"]],
        [
            "OpenVINO",
            "openvino",
            "_openvino_model",
            True,
            False,
            ["batch", "dynamic", "half", "int8", "nms", "fraction"],
        ],
        [
            "TensorRT",
            "engine",
            ".engine",
            False,
            True,
            ["batch", "dynamic", "half", "int8", "simplify", "nms", "fraction"],
        ],
        ["CoreML", "coreml", ".mlpackage", True, False, ["batch", "half", "int8", "nms"]],
        ["TensorFlow SavedModel", "saved_model", "_saved_model", True, True, ["batch", "int8", "keras", "nms"]],
        ["TensorFlow GraphDef", "pb", ".pb", True, True, ["batch"]],
        ["TensorFlow Lite", "tflite", ".tflite", True, False, ["batch", "half", "int8", "nms", "fraction"]],
        ["TensorFlow Edge TPU", "edgetpu", "_edgetpu.tflite", True, False, []],
        ["TensorFlow.js", "tfjs", "_web_model", True, False, ["batch", "half", "int8", "nms"]],
        ["PaddlePaddle", "paddle", "_paddle_model", True, True, ["batch"]],
        ["MNN", "mnn", ".mnn", True, True, ["batch", "half", "int8"]],
        ["NCNN", "ncnn", "_ncnn_model", True, True, ["batch", "half"]],
        ["IMX", "imx", "_imx_model", True, True, ["int8", "fraction", "nms"]],
        ["RKNN", "rknn", "_rknn_model", False, False, ["batch", "name"]],
    ]
    return dict(zip(["Format", "Argument", "Suffix", "CPU", "GPU", "Arguments"], zip(*x)))


def validate_args(format, passed_args, valid_args):
    """
    Validate arguments based on the export format.

    Args:
        format (str): The export format.
        passed_args (Namespace): The arguments used during export.
        valid_args (list): List of valid arguments for the format.

    Raises:
        AssertionError: If an unsupported argument is used, or if the format lacks supported argument listings.
    """
    export_args = ["half", "int8", "dynamic", "keras", "nms", "batch", "fraction"]

    assert valid_args is not None, f"ERROR ❌️ valid arguments for '{format}' not listed."
    custom = {"batch": 1, "data": None, "device": None}  # exporter defaults
    default_args = get_cfg(DEFAULT_CFG, custom)
    for arg in export_args:
        not_default = getattr(passed_args, arg, None) != getattr(default_args, arg, None)
        if not_default:
            assert arg in valid_args, f"ERROR ❌️ argument '{arg}' is not supported for format='{format}'"


def gd_outputs(gd):
    """Return TensorFlow GraphDef model output node names."""
    name_list, input_list = [], []
    for node in gd.node:  # tensorflow.core.framework.node_def_pb2.NodeDef
        name_list.append(node.name)
        input_list.extend(node.input)
    return sorted(f"{x}:0" for x in list(set(name_list) - set(input_list)) if not x.startswith("NoOp"))


def try_export(inner_func):
    """YOLO export decorator, i.e. @try_export."""
    inner_args = get_default_args(inner_func)

    def outer_func(*args, **kwargs):
        """Export a model."""
        prefix = inner_args["prefix"]
        dt = 0.0
        try:
            with Profile() as dt:
                f = inner_func(*args, **kwargs)
            LOGGER.info(f"{prefix} export success ✅ {dt.t:.1f}s, saved as '{f}' ({file_size(f):.1f} MB)")
            return f
        except Exception as e:
            LOGGER.error(f"{prefix} export failure {dt.t:.1f}s: {e}")
            raise e

    return outer_func


class Exporter:
    """
    A class for exporting YOLO models to various formats.

    This class provides functionality to export YOLO models to different formats including ONNX, TensorRT, CoreML,
    TensorFlow, and others. It handles format validation, device selection, model preparation, and the actual export
    process for each supported format.

    Attributes:
        args (SimpleNamespace): Configuration arguments for the exporter.
        callbacks (dict): Dictionary of callback functions for different export events.
        im (torch.Tensor): Input tensor for model inference during export.
        model (torch.nn.Module): The YOLO model to be exported.
        file (Path): Path to the model file being exported.
        output_shape (tuple): Shape of the model output tensor(s).
        pretty_name (str): Formatted model name for display purposes.
        metadata (dict): Model metadata including description, author, version, etc.
        device (torch.device): Device on which the model is loaded.
        imgsz (tuple): Input image size for the model.

    Methods:
        __call__: Main export method that handles the export process.
        get_int8_calibration_dataloader: Build dataloader for INT8 calibration.
        export_torchscript: Export model to TorchScript format.
        export_onnx: Export model to ONNX format.
        export_openvino: Export model to OpenVINO format.
        export_paddle: Export model to PaddlePaddle format.
        export_mnn: Export model to MNN format.
        export_ncnn: Export model to NCNN format.
        export_coreml: Export model to CoreML format.
        export_engine: Export model to TensorRT format.
        export_saved_model: Export model to TensorFlow SavedModel format.
        export_pb: Export model to TensorFlow GraphDef format.
        export_tflite: Export model to TensorFlow Lite format.
        export_edgetpu: Export model to Edge TPU format.
        export_tfjs: Export model to TensorFlow.js format.
        export_rknn: Export model to RKNN format.
        export_imx: Export model to IMX format.

    Examples:
        Export a YOLOv8 model to ONNX format
        >>> from ultralytics.engine.exporter import Exporter
        >>> exporter = Exporter()
        >>> exporter(model="yolov8n.pt")  # exports to yolov8n.onnx

        Export with specific arguments
        >>> args = {"format": "onnx", "dynamic": True, "half": True}
        >>> exporter = Exporter(overrides=args)
        >>> exporter(model="yolov8n.pt")
    """

    def __init__(self, cfg=DEFAULT_CFG, overrides=None, _callbacks=None):
        """
        Initialize the Exporter class.

        Args:
            cfg (str, optional): Path to a configuration file.
            overrides (dict, optional): Configuration overrides.
            _callbacks (dict, optional): Dictionary of callback functions.
        """
        self.args = get_cfg(cfg, overrides)
        self.callbacks = _callbacks or callbacks.get_default_callbacks()
        callbacks.add_integration_callbacks(self)

    def __call__(self, model=None) -> str:
        """Return list of exported files/dirs after running callbacks."""
        t = time.time()
        fmt = self.args.format.lower()  # to lowercase
        if fmt in {"tensorrt", "trt"}:  # 'engine' aliases
            fmt = "engine"
        if fmt in {"mlmodel", "mlpackage", "mlprogram", "apple", "ios", "coreml"}:  # 'coreml' aliases
            fmt = "coreml"
        fmts_dict = export_formats()
        fmts = tuple(fmts_dict["Argument"][1:])  # available export formats
        if fmt not in fmts:
            import difflib

            # Get the closest match if format is invalid
            matches = difflib.get_close_matches(fmt, fmts, n=1, cutoff=0.6)  # 60% similarity required to match
            if not matches:
                msg = "Model is already in PyTorch format." if fmt == "pt" else f"Invalid export format='{fmt}'."
                raise ValueError(f"{msg} Valid formats are {fmts}")
            LOGGER.warning(f"Invalid export format='{fmt}', updating to format='{matches[0]}'")
            fmt = matches[0]
        flags = [x == fmt for x in fmts]
        if sum(flags) != 1:
            raise ValueError(f"Invalid export format='{fmt}'. Valid formats are {fmts}")
        (jit, onnx, xml, engine, coreml, saved_model, pb, tflite, edgetpu, tfjs, paddle, mnn, ncnn, imx, rknn) = (
            flags  # export booleans
        )

        is_tf_format = any((saved_model, pb, tflite, edgetpu, tfjs))

        # Device
        dla = None
        if engine and self.args.device is None:
            LOGGER.warning("TensorRT requires GPU export, automatically assigning device=0")
            self.args.device = "0"
        if engine and "dla" in str(self.args.device):  # convert int/list to str first
            dla = self.args.device.rsplit(":", 1)[-1]
            self.args.device = "0"  # update device to "0"
            assert dla in {"0", "1"}, f"Expected self.args.device='dla:0' or 'dla:1, but got {self.args.device}."
        if imx and self.args.device is None and torch.cuda.is_available():
            LOGGER.warning("Exporting on CPU while CUDA is available, setting device=0 for faster export on GPU.")
            self.args.device = "0"  # update device to "0"
        self.device = select_device("cpu" if self.args.device is None else self.args.device)

        # Argument compatibility checks
        fmt_keys = fmts_dict["Arguments"][flags.index(True) + 1]
        validate_args(fmt, self.args, fmt_keys)
        if imx:
            if not self.args.int8:
                LOGGER.warning("IMX export requires int8=True, setting int8=True.")
                self.args.int8 = True
            if not self.args.nms:
                LOGGER.warning("IMX export requires nms=True, setting nms=True.")
                self.args.nms = True
            if model.task not in {"detect", "pose"}:
                raise ValueError("IMX export only supported for detection and pose estimation models.")
        if not hasattr(model, "names"):
            model.names = default_class_names()
        model.names = check_class_names(model.names)
        if self.args.half and self.args.int8:
            LOGGER.warning("half=True and int8=True are mutually exclusive, setting half=False.")
            self.args.half = False
        if self.args.half and onnx and self.device.type == "cpu":
            LOGGER.warning("half=True only compatible with GPU export, i.e. use device=0")
            self.args.half = False
        self.imgsz = check_imgsz(self.args.imgsz, stride=model.stride, min_dim=2)  # check image size
        if self.args.optimize:
            assert not ncnn, "optimize=True not compatible with format='ncnn', i.e. use optimize=False"
            assert self.device.type == "cpu", "optimize=True not compatible with cuda devices, i.e. use device='cpu'"
        if rknn:
            if not self.args.name:
                LOGGER.warning(
                    "Rockchip RKNN export requires a missing 'name' arg for processor type. "
                    "Using default name='rk3588'."
                )
                self.args.name = "rk3588"
            self.args.name = self.args.name.lower()
            assert self.args.name in RKNN_CHIPS, (
                f"Invalid processor name '{self.args.name}' for Rockchip RKNN export. Valid names are {RKNN_CHIPS}."
            )
        if self.args.int8 and tflite:
            assert not getattr(model, "end2end", False), "TFLite INT8 export not supported for end2end models."
        if self.args.nms:
            assert not isinstance(model, ClassificationModel), "'nms=True' is not valid for classification models."
            assert not tflite or not ARM64 or not LINUX, "TFLite export with NMS unsupported on ARM64 Linux"
            if getattr(model, "end2end", False):
                LOGGER.warning("'nms=True' is not available for end2end models. Forcing 'nms=False'.")
                self.args.nms = False
            self.args.conf = self.args.conf or 0.25  # set conf default value for nms export
        if (engine or self.args.nms) and self.args.dynamic and self.args.batch == 1:
            LOGGER.warning(
                f"'dynamic=True' model with '{'nms=True' if self.args.nms else 'format=engine'}' requires max batch size, i.e. 'batch=16'"
            )
        if edgetpu:
            if not LINUX or ARM64:
                raise SystemError(
                    "Edge TPU export only supported on non-aarch64 Linux. See https://coral.ai/docs/edgetpu/compiler"
                )
            elif self.args.batch != 1:  # see github.com/ultralytics/ultralytics/pull/13420
                LOGGER.warning("Edge TPU export requires batch size 1, setting batch=1.")
                self.args.batch = 1
        if isinstance(model, WorldModel):
            LOGGER.warning(
                "YOLOWorld (original version) export is not supported to any format. "
                "YOLOWorldv2 models (i.e. 'yolov8s-worldv2.pt') only support export to "
                "(torchscript, onnx, openvino, engine, coreml) formats. "
                "See https://docs.ultralytics.com/models/yolo-world for details."
            )
            model.clip_model = None  # openvino int8 export error: https://github.com/ultralytics/ultralytics/pull/18445
        if self.args.int8 and not self.args.data:
            self.args.data = DEFAULT_CFG.data or TASK2DATA[getattr(model, "task", "detect")]  # assign default data
            LOGGER.warning(
                f"INT8 export requires a missing 'data' arg for calibration. Using default 'data={self.args.data}'."
            )
        if tfjs and (ARM64 and LINUX):
            raise SystemError("TF.js exports are not currently supported on ARM64 Linux")
        # Recommend OpenVINO if export and Intel CPU
        if SETTINGS.get("openvino_msg"):
            if is_intel():
                LOGGER.info(
                    "💡 ProTip: Export to OpenVINO format for best performance on Intel hardware."
                    " Learn more at https://docs.ultralytics.com/integrations/openvino/"
                )
            SETTINGS["openvino_msg"] = False

        # Input
        im = torch.zeros(self.args.batch, model.yaml.get("channels", 3), *self.imgsz).to(self.device)
        file = Path(
            getattr(model, "pt_path", None) or getattr(model, "yaml_file", None) or model.yaml.get("yaml_file", "")
        )
        if file.suffix in {".yaml", ".yml"}:
            file = Path(file.name)

        # Update model
        model = deepcopy(model).to(self.device)
        for p in model.parameters():
            p.requires_grad = False
        model.eval()
        model.float()
        model = model.fuse()

        if imx:
            from ultralytics.utils.torch_utils import FXModel

            model = FXModel(model)
        for m in model.modules():
            if isinstance(m, Classify):
                m.export = True
            if isinstance(m, (Detect, RTDETRDecoder)):  # includes all Detect subclasses like Segment, Pose, OBB
                m.dynamic = self.args.dynamic
                m.export = True
                m.format = self.args.format
                m.max_det = self.args.max_det
                m.xyxy = self.args.nms and not coreml
                if hasattr(model, "pe") and hasattr(m, "fuse"):  # for YOLOE models
                    m.fuse(model.pe.to(self.device))
            elif isinstance(m, C2f) and not is_tf_format:
                # EdgeTPU does not support FlexSplitV while split provides cleaner ONNX graph
                m.forward = m.forward_split
            if isinstance(m, Detect) and imx:
                from ultralytics.utils.tal import make_anchors

                m.anchors, m.strides = (
                    x.transpose(0, 1)
                    for x in make_anchors(
                        torch.cat([s / m.stride.unsqueeze(-1) for s in self.imgsz], dim=1), m.stride, 0.5
                    )
                )

        y = None
        for _ in range(2):  # dry runs
            y = NMSModel(model, self.args)(im) if self.args.nms and not coreml and not imx else model(im)
        if self.args.half and onnx and self.device.type != "cpu":
            im, model = im.half(), model.half()  # to FP16

        # Filter warnings
        warnings.filterwarnings("ignore", category=torch.jit.TracerWarning)  # suppress TracerWarning
        warnings.filterwarnings("ignore", category=UserWarning)  # suppress shape prim::Constant missing ONNX warning
        warnings.filterwarnings("ignore", category=DeprecationWarning)  # suppress CoreML np.bool deprecation warning

        # Assign
        self.im = im
        self.model = model
        self.file = file
        self.output_shape = (
            tuple(y.shape)
            if isinstance(y, torch.Tensor)
            else tuple(tuple(x.shape if isinstance(x, torch.Tensor) else []) for x in y)
        )
        self.pretty_name = Path(self.model.yaml.get("yaml_file", self.file)).stem.replace("yolo", "YOLO")
        data = model.args["data"] if hasattr(model, "args") and isinstance(model.args, dict) else ""
        description = f"Ultralytics {self.pretty_name} model {f'trained on {data}' if data else ''}"
        self.metadata = {
            "description": description,
            "author": "Ultralytics",
            "date": datetime.now().isoformat(),
            "version": __version__,
            "license": "AGPL-3.0 License (https://ultralytics.com/license)",
            "docs": "https://docs.ultralytics.com",
            "stride": int(max(model.stride)),
            "task": model.task,
            "batch": self.args.batch,
            "imgsz": self.imgsz,
            "names": model.names,
            "args": {k: v for k, v in self.args if k in fmt_keys},
            "channels": model.yaml.get("channels", 3),
        }  # model metadata
        if dla is not None:
            self.metadata["dla"] = dla  # make sure `AutoBackend` uses correct dla device if it has one
        if model.task == "pose":
            self.metadata["kpt_shape"] = model.model[-1].kpt_shape

        LOGGER.info(
            f"\n{colorstr('PyTorch:')} starting from '{file}' with input shape {tuple(im.shape)} BCHW and "
            f"output shape(s) {self.output_shape} ({file_size(file):.1f} MB)"
        )
        self.run_callbacks("on_export_start")
        # Exports
        f = [""] * len(fmts)  # exported filenames
        if jit or ncnn:  # TorchScript
            f[0] = self.export_torchscript()
        if engine:  # TensorRT required before ONNX
            f[1] = self.export_engine(dla=dla)
        if onnx:  # ONNX
            f[2] = self.export_onnx()
        if xml:  # OpenVINO
            f[3] = self.export_openvino()
        if coreml:  # CoreML
            f[4] = self.export_coreml()
        if is_tf_format:  # TensorFlow formats
            self.args.int8 |= edgetpu
            f[5], keras_model = self.export_saved_model()
            if pb or tfjs:  # pb prerequisite to tfjs
                f[6] = self.export_pb(keras_model=keras_model)
            if tflite:
                f[7] = self.export_tflite()
            if edgetpu:
                f[8] = self.export_edgetpu(tflite_model=Path(f[5]) / f"{self.file.stem}_full_integer_quant.tflite")
            if tfjs:
                f[9] = self.export_tfjs()
        if paddle:  # PaddlePaddle
            f[10] = self.export_paddle()
        if mnn:  # MNN
            f[11] = self.export_mnn()
        if ncnn:  # NCNN
            f[12] = self.export_ncnn()
        if imx:
            f[13] = self.export_imx()
        if rknn:
            f[14] = self.export_rknn()

        # Finish
        f = [str(x) for x in f if x]  # filter out '' and None
        if any(f):
            f = str(Path(f[-1]))
            square = self.imgsz[0] == self.imgsz[1]
            s = (
                ""
                if square
                else f"WARNING ⚠️ non-PyTorch val requires square images, 'imgsz={self.imgsz}' will not "
                f"work. Use export 'imgsz={max(self.imgsz)}' if val is required."
            )
            imgsz = self.imgsz[0] if square else str(self.imgsz)[1:-1].replace(" ", "")
            predict_data = f"data={data}" if model.task == "segment" and pb else ""
            q = "int8" if self.args.int8 else "half" if self.args.half else ""  # quantization
            LOGGER.info(
                f"\nExport complete ({time.time() - t:.1f}s)"
                f"\nResults saved to {colorstr('bold', file.parent.resolve())}"
                f"\nPredict:         yolo predict task={model.task} model={f} imgsz={imgsz} {q} {predict_data}"
                f"\nValidate:        yolo val task={model.task} model={f} imgsz={imgsz} data={data} {q} {s}"
                f"\nVisualize:       https://netron.app"
            )

        self.run_callbacks("on_export_end")
        return f  # return list of exported files/dirs

    def get_int8_calibration_dataloader(self, prefix=""):
        """Build and return a dataloader for calibration of INT8 models."""
        LOGGER.info(f"{prefix} collecting INT8 calibration images from 'data={self.args.data}'")
        data = (check_cls_dataset if self.model.task == "classify" else check_det_dataset)(self.args.data)
        dataset = YOLODataset(
            data[self.args.split or "val"],
            data=data,
            fraction=self.args.fraction,
            task=self.model.task,
            imgsz=self.imgsz[0],
            augment=False,
            batch_size=self.args.batch,
        )
        n = len(dataset)
        if n < self.args.batch:
            raise ValueError(
                f"The calibration dataset ({n} images) must have at least as many images as the batch size "
                f"('batch={self.args.batch}')."
            )
        elif n < 300:
            LOGGER.warning(f"{prefix} >300 images recommended for INT8 calibration, found {n} images.")
        return build_dataloader(dataset, batch=self.args.batch, workers=0, drop_last=True)  # required for batch loading

    @try_export
    def export_torchscript(self, prefix=colorstr("TorchScript:")):
        """Export YOLO model to TorchScript format."""
        LOGGER.info(f"\n{prefix} starting export with torch {TORCH_VERSION}...")
        f = self.file.with_suffix(".torchscript")

        ts = torch.jit.trace(NMSModel(self.model, self.args) if self.args.nms else self.model, self.im, strict=False)
        extra_files = {"config.txt": json.dumps(self.metadata)}  # torch._C.ExtraFilesMap()
        if self.args.optimize:  # https://pytorch.org/tutorials/recipes/mobile_interpreter.html
            LOGGER.info(f"{prefix} optimizing for mobile...")
            from torch.utils.mobile_optimizer import optimize_for_mobile

            optimize_for_mobile(ts)._save_for_lite_interpreter(str(f), _extra_files=extra_files)
        else:
            ts.save(str(f), _extra_files=extra_files)
        return f

    @try_export
    def export_onnx(self, prefix=colorstr("ONNX:")):
<<<<<<< HEAD
        """YOLO ONNX export."""
        requirements = ["onnx>=1.12.0", "onnxscript>=0.2.5"]
=======
        """Export YOLO model to ONNX format."""
        requirements = ["onnx>=1.12.0"]
>>>>>>> 0947037e
        if self.args.simplify:
            requirements += ["onnxslim>=0.1.67", "onnxruntime" + ("-gpu" if torch.cuda.is_available() else "")]
        check_requirements(requirements)
        import onnx  # noqa

        opset_version = self.args.opset or get_latest_opset()
        LOGGER.info(f"\n{prefix} starting export with onnx {onnx.__version__} opset {opset_version}...")
        f = str(self.file.with_suffix(".onnx"))
        output_names = ["output0", "output1"] if isinstance(self.model, SegmentationModel) else ["output0"]
        dynamic = self.args.dynamic
        if dynamic:
            dynamic = {"images": {0: "batch", 2: "height", 3: "width"}}  # shape(1,3,640,640)
            if isinstance(self.model, SegmentationModel):
                dynamic["output0"] = {0: "batch", 2: "anchors"}  # shape(1, 116, 8400)
                dynamic["output1"] = {0: "batch", 2: "mask_height", 3: "mask_width"}  # shape(1,32,160,160)
            elif isinstance(self.model, DetectionModel):
                dynamic["output0"] = {0: "batch", 2: "anchors"}  # shape(1, 84, 8400)
            if self.args.nms:  # only batch size is dynamic with NMS
                dynamic["output0"].pop(2)
        if self.args.nms and self.model.task == "obb":
            self.args.opset = opset_version  # for NMSModel

        with arange_patch(self.args):
            export_onnx(
                NMSModel(self.model, self.args) if self.args.nms else self.model,
                self.im,
                f,
                opset=opset_version,
                input_names=["images"],
                output_names=output_names,
                dynamic=dynamic or None,
            )

        # Checks
        model_onnx = onnx.load(f)  # load onnx model

        # Simplify
        if self.args.simplify:
            try:
                import onnxslim

                LOGGER.info(f"{prefix} slimming with onnxslim {onnxslim.__version__}...")
                model_onnx = onnxslim.slim(model_onnx)

            except Exception as e:
                LOGGER.warning(f"{prefix} simplifier failure: {e}")

        # Metadata
        for k, v in self.metadata.items():
            meta = model_onnx.metadata_props.add()
            meta.key, meta.value = k, str(v)

        onnx.save(model_onnx, f)
        return f

    @try_export
    def export_openvino(self, prefix=colorstr("OpenVINO:")):
        """Export YOLO model to OpenVINO format."""
        # OpenVINO <= 2025.1.0 error on macOS 15.4+: https://github.com/openvinotoolkit/openvino/issues/30023"
        check_requirements("openvino>=2025.2.0" if MACOS and MACOS_VERSION >= "15.4" else "openvino>=2024.0.0")
        import openvino as ov

        LOGGER.info(f"\n{prefix} starting export with openvino {ov.__version__}...")
        assert TORCH_1_13, f"OpenVINO export requires torch>=1.13.0 but torch=={TORCH_VERSION} is installed"
        ov_model = ov.convert_model(
            NMSModel(self.model, self.args) if self.args.nms else self.model,
            input=None if self.args.dynamic else [self.im.shape],
            example_input=self.im,
        )

        def serialize(ov_model, file):
            """Set RT info, serialize, and save metadata YAML."""
            ov_model.set_rt_info("YOLO", ["model_info", "model_type"])
            ov_model.set_rt_info(True, ["model_info", "reverse_input_channels"])
            ov_model.set_rt_info(114, ["model_info", "pad_value"])
            ov_model.set_rt_info([255.0], ["model_info", "scale_values"])
            ov_model.set_rt_info(self.args.iou, ["model_info", "iou_threshold"])
            ov_model.set_rt_info([v.replace(" ", "_") for v in self.model.names.values()], ["model_info", "labels"])
            if self.model.task != "classify":
                ov_model.set_rt_info("fit_to_window_letterbox", ["model_info", "resize_type"])

            ov.save_model(ov_model, file, compress_to_fp16=self.args.half)
            YAML.save(Path(file).parent / "metadata.yaml", self.metadata)  # add metadata.yaml

        if self.args.int8:
            fq = str(self.file).replace(self.file.suffix, f"_int8_openvino_model{os.sep}")
            fq_ov = str(Path(fq) / self.file.with_suffix(".xml").name)
            # INT8 requires nncf, nncf requires packaging>=23.2 https://github.com/openvinotoolkit/nncf/issues/3463
            check_requirements("packaging>=23.2")  # must be installed first to build nncf wheel
            check_requirements("nncf>=2.14.0")
            import nncf

            def transform_fn(data_item) -> np.ndarray:
                """Quantization transform function."""
                data_item: torch.Tensor = data_item["img"] if isinstance(data_item, dict) else data_item
                assert data_item.dtype == torch.uint8, "Input image must be uint8 for the quantization preprocessing"
                im = data_item.numpy().astype(np.float32) / 255.0  # uint8 to fp16/32 and 0-255 to 0.0-1.0
                return np.expand_dims(im, 0) if im.ndim == 3 else im

            # Generate calibration data for integer quantization
            ignored_scope = None
            if isinstance(self.model.model[-1], Detect):
                # Includes all Detect subclasses like Segment, Pose, OBB, WorldDetect, YOLOEDetect
                head_module_name = ".".join(list(self.model.named_modules())[-1][0].split(".")[:2])
                ignored_scope = nncf.IgnoredScope(  # ignore operations
                    patterns=[
                        f".*{head_module_name}/.*/Add",
                        f".*{head_module_name}/.*/Sub*",
                        f".*{head_module_name}/.*/Mul*",
                        f".*{head_module_name}/.*/Div*",
                        f".*{head_module_name}\\.dfl.*",
                    ],
                    types=["Sigmoid"],
                )

            quantized_ov_model = nncf.quantize(
                model=ov_model,
                calibration_dataset=nncf.Dataset(self.get_int8_calibration_dataloader(prefix), transform_fn),
                preset=nncf.QuantizationPreset.MIXED,
                ignored_scope=ignored_scope,
            )
            serialize(quantized_ov_model, fq_ov)
            return fq

        f = str(self.file).replace(self.file.suffix, f"_openvino_model{os.sep}")
        f_ov = str(Path(f) / self.file.with_suffix(".xml").name)

        serialize(ov_model, f_ov)
        return f

    @try_export
    def export_paddle(self, prefix=colorstr("PaddlePaddle:")):
        """Export YOLO model to PaddlePaddle format."""
        assert not IS_JETSON, "Jetson Paddle exports not supported yet"
        check_requirements(
            (
                "paddlepaddle-gpu"
                if torch.cuda.is_available()
                else "paddlepaddle==3.0.0"  # pin 3.0.0 for ARM64
                if ARM64
                else "paddlepaddle>=3.0.0",
                "x2paddle",
            )
        )
        import x2paddle  # noqa
        from x2paddle.convert import pytorch2paddle  # noqa

        LOGGER.info(f"\n{prefix} starting export with X2Paddle {x2paddle.__version__}...")
        f = str(self.file).replace(self.file.suffix, f"_paddle_model{os.sep}")

        pytorch2paddle(module=self.model, save_dir=f, jit_type="trace", input_examples=[self.im])  # export
        YAML.save(Path(f) / "metadata.yaml", self.metadata)  # add metadata.yaml
        return f

    @try_export
    def export_mnn(self, prefix=colorstr("MNN:")):
        """Export YOLO model to MNN format using MNN https://github.com/alibaba/MNN."""
        f_onnx = self.export_onnx()  # get onnx model first

        check_requirements("MNN>=2.9.6")
        import MNN  # noqa
        from MNN.tools import mnnconvert

        # Setup and checks
        LOGGER.info(f"\n{prefix} starting export with MNN {MNN.version()}...")
        assert Path(f_onnx).exists(), f"failed to export ONNX file: {f_onnx}"
        f = str(self.file.with_suffix(".mnn"))  # MNN model file
        args = ["", "-f", "ONNX", "--modelFile", f_onnx, "--MNNModel", f, "--bizCode", json.dumps(self.metadata)]
        if self.args.int8:
            args.extend(("--weightQuantBits", "8"))
        if self.args.half:
            args.append("--fp16")
        mnnconvert.convert(args)
        # remove scratch file for model convert optimize
        convert_scratch = Path(self.file.parent / ".__convert_external_data.bin")
        if convert_scratch.exists():
            convert_scratch.unlink()
        return f

    @try_export
    def export_ncnn(self, prefix=colorstr("NCNN:")):
        """Export YOLO model to NCNN format using PNNX https://github.com/pnnx/pnnx."""
        check_requirements("ncnn", cmds="--no-deps")  # no deps to avoid installing opencv-python
        import ncnn  # noqa

        LOGGER.info(f"\n{prefix} starting export with NCNN {ncnn.__version__}...")
        f = Path(str(self.file).replace(self.file.suffix, f"_ncnn_model{os.sep}"))
        f_ts = self.file.with_suffix(".torchscript")

        name = Path("pnnx.exe" if WINDOWS else "pnnx")  # PNNX filename
        pnnx = name if name.is_file() else (ROOT / name)
        if not pnnx.is_file():
            LOGGER.warning(
                f"{prefix} PNNX not found. Attempting to download binary file from "
                "https://github.com/pnnx/pnnx/.\nNote PNNX Binary file must be placed in current working directory "
                f"or in {ROOT}. See PNNX repo for full installation instructions."
            )
            system = "macos" if MACOS else "windows" if WINDOWS else "linux-aarch64" if ARM64 else "linux"
            try:
                release, assets = get_github_assets(repo="pnnx/pnnx")
                asset = [x for x in assets if f"{system}.zip" in x][0]
                assert isinstance(asset, str), "Unable to retrieve PNNX repo assets"  # i.e. pnnx-20240410-macos.zip
                LOGGER.info(f"{prefix} successfully found latest PNNX asset file {asset}")
            except Exception as e:
                release = "20240410"
                asset = f"pnnx-{release}-{system}.zip"
                LOGGER.warning(f"{prefix} PNNX GitHub assets not found: {e}, using default {asset}")
            unzip_dir = safe_download(f"https://github.com/pnnx/pnnx/releases/download/{release}/{asset}", delete=True)
            if check_is_path_safe(Path.cwd(), unzip_dir):  # avoid path traversal security vulnerability
                shutil.move(src=unzip_dir / name, dst=pnnx)  # move binary to ROOT
                pnnx.chmod(0o777)  # set read, write, and execute permissions for everyone
                shutil.rmtree(unzip_dir)  # delete unzip dir

        ncnn_args = [
            f"ncnnparam={f / 'model.ncnn.param'}",
            f"ncnnbin={f / 'model.ncnn.bin'}",
            f"ncnnpy={f / 'model_ncnn.py'}",
        ]

        pnnx_args = [
            f"pnnxparam={f / 'model.pnnx.param'}",
            f"pnnxbin={f / 'model.pnnx.bin'}",
            f"pnnxpy={f / 'model_pnnx.py'}",
            f"pnnxonnx={f / 'model.pnnx.onnx'}",
        ]

        cmd = [
            str(pnnx),
            str(f_ts),
            *ncnn_args,
            *pnnx_args,
            f"fp16={int(self.args.half)}",
            f"device={self.device.type}",
            f'inputshape="{[self.args.batch, 3, *self.imgsz]}"',
        ]
        f.mkdir(exist_ok=True)  # make ncnn_model directory
        LOGGER.info(f"{prefix} running '{' '.join(cmd)}'")
        subprocess.run(cmd, check=True)

        # Remove debug files
        pnnx_files = [x.rsplit("=", 1)[-1] for x in pnnx_args]
        for f_debug in ("debug.bin", "debug.param", "debug2.bin", "debug2.param", *pnnx_files):
            Path(f_debug).unlink(missing_ok=True)

        YAML.save(f / "metadata.yaml", self.metadata)  # add metadata.yaml
        return str(f)

    @try_export
    def export_coreml(self, prefix=colorstr("CoreML:")):
        """Export YOLO model to CoreML format."""
        mlmodel = self.args.format.lower() == "mlmodel"  # legacy *.mlmodel export format requested
        check_requirements("coremltools>=8.0")
        import coremltools as ct  # noqa

        LOGGER.info(f"\n{prefix} starting export with coremltools {ct.__version__}...")
        assert not WINDOWS, "CoreML export is not supported on Windows, please run on macOS or Linux."
        assert self.args.batch == 1, "CoreML batch sizes > 1 are not supported. Please retry at 'batch=1'."
        f = self.file.with_suffix(".mlmodel" if mlmodel else ".mlpackage")
        if f.is_dir():
            shutil.rmtree(f)

        bias = [0.0, 0.0, 0.0]
        scale = 1 / 255
        classifier_config = None
        if self.model.task == "classify":
            classifier_config = ct.ClassifierConfig(list(self.model.names.values()))
            model = self.model
        elif self.model.task == "detect":
            model = IOSDetectModel(self.model, self.im) if self.args.nms else self.model
        else:
            if self.args.nms:
                LOGGER.warning(f"{prefix} 'nms=True' is only available for Detect models like 'yolo11n.pt'.")
                # TODO CoreML Segment and Pose model pipelining
            model = self.model
        ts = torch.jit.trace(model.eval(), self.im, strict=False)  # TorchScript model

        # Based on apple's documentation it is better to leave out the minimum_deployment target and let that get set
        # Internally based on the model conversion and output type.
        # Setting minimum_depoloyment_target >= iOS16 will require setting compute_precision=ct.precision.FLOAT32.
        # iOS16 adds in better support for FP16, but none of the CoreML NMS specifications handle FP16 as input.
        ct_model = ct.convert(
            ts,
            inputs=[ct.ImageType("image", shape=self.im.shape, scale=scale, bias=bias)],  # expects ct.TensorType
            classifier_config=classifier_config,
            convert_to="neuralnetwork" if mlmodel else "mlprogram",
        )
        bits, mode = (8, "kmeans") if self.args.int8 else (16, "linear") if self.args.half else (32, None)
        if bits < 32:
            if "kmeans" in mode:
                check_requirements("scikit-learn")  # scikit-learn package required for k-means quantization
            if mlmodel:
                ct_model = ct.models.neural_network.quantization_utils.quantize_weights(ct_model, bits, mode)
            elif bits == 8:  # mlprogram already quantized to FP16
                import coremltools.optimize.coreml as cto

                op_config = cto.OpPalettizerConfig(mode="kmeans", nbits=bits, weight_threshold=512)
                config = cto.OptimizationConfig(global_config=op_config)
                ct_model = cto.palettize_weights(ct_model, config=config)
        if self.args.nms and self.model.task == "detect":
            if mlmodel:
                weights_dir = None
            else:
                ct_model.save(str(f))  # save otherwise weights_dir does not exist
                weights_dir = str(f / "Data/com.apple.CoreML/weights")
            ct_model = self._pipeline_coreml(ct_model, weights_dir=weights_dir)

        m = self.metadata  # metadata dict
        ct_model.short_description = m.pop("description")
        ct_model.author = m.pop("author")
        ct_model.license = m.pop("license")
        ct_model.version = m.pop("version")
        ct_model.user_defined_metadata.update({k: str(v) for k, v in m.items()})
        if self.model.task == "classify":
            ct_model.user_defined_metadata.update({"com.apple.coreml.model.preview.type": "imageClassifier"})

        try:
            ct_model.save(str(f))  # save *.mlpackage
        except Exception as e:
            LOGGER.warning(
                f"{prefix} CoreML export to *.mlpackage failed ({e}), reverting to *.mlmodel export. "
                f"Known coremltools Python 3.11 and Windows bugs https://github.com/apple/coremltools/issues/1928."
            )
            f = f.with_suffix(".mlmodel")
            ct_model.save(str(f))
        return f

    @try_export
    def export_engine(self, dla=None, prefix=colorstr("TensorRT:")):
        """Export YOLO model to TensorRT format https://developer.nvidia.com/tensorrt."""
        assert self.im.device.type != "cpu", "export running on CPU but must be on GPU, i.e. use 'device=0'"
        f_onnx = self.export_onnx()  # run before TRT import https://github.com/ultralytics/ultralytics/issues/7016

        try:
            import tensorrt as trt  # noqa
        except ImportError:
            if LINUX:
                cuda_version = torch.version.cuda.split(".")[0]
                check_requirements(f"tensorrt-cu{cuda_version}>7.0.0,!=10.1.0")
            import tensorrt as trt  # noqa
        check_version(trt.__version__, ">=7.0.0", hard=True)
        check_version(trt.__version__, "!=10.1.0", msg="https://github.com/ultralytics/ultralytics/pull/14239")

        # Setup and checks
        LOGGER.info(f"\n{prefix} starting export with TensorRT {trt.__version__}...")
        assert Path(f_onnx).exists(), f"failed to export ONNX file: {f_onnx}"
        f = self.file.with_suffix(".engine")  # TensorRT engine file
        export_engine(
            f_onnx,
            f,
            self.args.workspace,
            self.args.half,
            self.args.int8,
            self.args.dynamic,
            self.im.shape,
            dla=dla,
            dataset=self.get_int8_calibration_dataloader(prefix) if self.args.int8 else None,
            metadata=self.metadata,
            verbose=self.args.verbose,
            prefix=prefix,
        )

        return f

    @try_export
    def export_saved_model(self, prefix=colorstr("TensorFlow SavedModel:")):
        """Export YOLO model to TensorFlow SavedModel format."""
        cuda = torch.cuda.is_available()
        try:
            import tensorflow as tf  # noqa
        except ImportError:
            check_requirements("tensorflow>=2.0.0,<=2.19.0")
            import tensorflow as tf  # noqa
        check_requirements(
            (
                "tf_keras<=2.19.0",  # required by 'onnx2tf' package
                "sng4onnx>=1.0.1",  # required by 'onnx2tf' package
                "onnx_graphsurgeon>=0.3.26",  # required by 'onnx2tf' package
                "ai-edge-litert>=1.2.0,<1.4.0",  # required by 'onnx2tf' package
                "onnx>=1.12.0",
                "onnx2tf>=1.26.3",
                "onnxslim>=0.1.67",
                "onnxruntime-gpu" if cuda else "onnxruntime",
                "protobuf>=5",
            ),
            cmds="--extra-index-url https://pypi.ngc.nvidia.com",  # onnx_graphsurgeon only on NVIDIA
        )

        LOGGER.info(f"\n{prefix} starting export with tensorflow {tf.__version__}...")
        check_version(
            tf.__version__,
            ">=2.0.0",
            name="tensorflow",
            verbose=True,
            msg="https://github.com/ultralytics/ultralytics/issues/5161",
        )
        f = Path(str(self.file).replace(self.file.suffix, "_saved_model"))
        if f.is_dir():
            shutil.rmtree(f)  # delete output folder

        # Pre-download calibration file to fix https://github.com/PINTO0309/onnx2tf/issues/545
        onnx2tf_file = Path("calibration_image_sample_data_20x128x128x3_float32.npy")
        if not onnx2tf_file.exists():
            attempt_download_asset(f"{onnx2tf_file}.zip", unzip=True, delete=True)

        # Export to ONNX
        self.args.simplify = True
        f_onnx = self.export_onnx()

        # Export to TF
        np_data = None
        if self.args.int8:
            tmp_file = f / "tmp_tflite_int8_calibration_images.npy"  # int8 calibration images file
            if self.args.data:
                f.mkdir()
                images = [batch["img"] for batch in self.get_int8_calibration_dataloader(prefix)]
                images = torch.nn.functional.interpolate(torch.cat(images, 0).float(), size=self.imgsz).permute(
                    0, 2, 3, 1
                )
                np.save(str(tmp_file), images.numpy().astype(np.float32))  # BHWC
                np_data = [["images", tmp_file, [[[[0, 0, 0]]]], [[[[255, 255, 255]]]]]]

        import onnx2tf  # scoped for after ONNX export for reduced conflict during import

        LOGGER.info(f"{prefix} starting TFLite export with onnx2tf {onnx2tf.__version__}...")
        keras_model = onnx2tf.convert(
            input_onnx_file_path=f_onnx,
            output_folder_path=str(f),
            not_use_onnxsim=True,
            verbosity="error",  # note INT8-FP16 activation bug https://github.com/ultralytics/ultralytics/issues/15873
            output_integer_quantized_tflite=self.args.int8,
            quant_type="per-tensor",  # "per-tensor" (faster) or "per-channel" (slower but more accurate)
            custom_input_op_name_np_data_path=np_data,
            enable_batchmatmul_unfold=True,  # fix lower no. of detected objects on GPU delegate
            output_signaturedefs=True,  # fix error with Attention block group convolution
            disable_group_convolution=self.args.format in {"tfjs", "edgetpu"},  # fix error with group convolution
        )
        YAML.save(f / "metadata.yaml", self.metadata)  # add metadata.yaml

        # Remove/rename TFLite models
        if self.args.int8:
            tmp_file.unlink(missing_ok=True)
            for file in f.rglob("*_dynamic_range_quant.tflite"):
                file.rename(file.with_name(file.stem.replace("_dynamic_range_quant", "_int8") + file.suffix))
            for file in f.rglob("*_integer_quant_with_int16_act.tflite"):
                file.unlink()  # delete extra fp16 activation TFLite files

        # Add TFLite metadata
        for file in f.rglob("*.tflite"):
            f.unlink() if "quant_with_int16_act.tflite" in str(f) else self._add_tflite_metadata(file)

        return str(f), keras_model  # or keras_model = tf.saved_model.load(f, tags=None, options=None)

    @try_export
    def export_pb(self, keras_model, prefix=colorstr("TensorFlow GraphDef:")):
        """Export YOLO model to TensorFlow GraphDef *.pb format https://github.com/leimao/Frozen-Graph-TensorFlow."""
        import tensorflow as tf  # noqa
        from tensorflow.python.framework.convert_to_constants import convert_variables_to_constants_v2  # noqa

        LOGGER.info(f"\n{prefix} starting export with tensorflow {tf.__version__}...")
        f = self.file.with_suffix(".pb")

        m = tf.function(lambda x: keras_model(x))  # full model
        m = m.get_concrete_function(tf.TensorSpec(keras_model.inputs[0].shape, keras_model.inputs[0].dtype))
        frozen_func = convert_variables_to_constants_v2(m)
        frozen_func.graph.as_graph_def()
        tf.io.write_graph(graph_or_graph_def=frozen_func.graph, logdir=str(f.parent), name=f.name, as_text=False)
        return f

    @try_export
    def export_tflite(self, prefix=colorstr("TensorFlow Lite:")):
        """Export YOLO model to TensorFlow Lite format."""
        # BUG https://github.com/ultralytics/ultralytics/issues/13436
        import tensorflow as tf  # noqa

        LOGGER.info(f"\n{prefix} starting export with tensorflow {tf.__version__}...")
        saved_model = Path(str(self.file).replace(self.file.suffix, "_saved_model"))
        if self.args.int8:
            f = saved_model / f"{self.file.stem}_int8.tflite"  # fp32 in/out
        elif self.args.half:
            f = saved_model / f"{self.file.stem}_float16.tflite"  # fp32 in/out
        else:
            f = saved_model / f"{self.file.stem}_float32.tflite"
        return str(f)

    @try_export
    def export_edgetpu(self, tflite_model="", prefix=colorstr("Edge TPU:")):
        """Export YOLO model to Edge TPU format https://coral.ai/docs/edgetpu/models-intro/."""
        cmd = "edgetpu_compiler --version"
        help_url = "https://coral.ai/docs/edgetpu/compiler/"
        assert LINUX, f"export only supported on Linux. See {help_url}"
        if subprocess.run(cmd, stdout=subprocess.DEVNULL, stderr=subprocess.DEVNULL, shell=True).returncode != 0:
            LOGGER.info(f"\n{prefix} export requires Edge TPU compiler. Attempting install from {help_url}")
            for c in (
                "curl https://packages.cloud.google.com/apt/doc/apt-key.gpg | sudo apt-key add -",
                'echo "deb https://packages.cloud.google.com/apt coral-edgetpu-stable main" | '
                "sudo tee /etc/apt/sources.list.d/coral-edgetpu.list",
                "sudo apt-get update",
                "sudo apt-get install edgetpu-compiler",
            ):
                subprocess.run(c if is_sudo_available() else c.replace("sudo ", ""), shell=True, check=True)
        ver = subprocess.run(cmd, shell=True, capture_output=True, check=True).stdout.decode().rsplit(maxsplit=1)[-1]

        LOGGER.info(f"\n{prefix} starting export with Edge TPU compiler {ver}...")
        f = str(tflite_model).replace(".tflite", "_edgetpu.tflite")  # Edge TPU model

        cmd = (
            "edgetpu_compiler "
            f'--out_dir "{Path(f).parent}" '
            "--show_operations "
            "--search_delegate "
            "--delegate_search_step 30 "
            "--timeout_sec 180 "
            f'"{tflite_model}"'
        )
        LOGGER.info(f"{prefix} running '{cmd}'")
        subprocess.run(cmd, shell=True)
        self._add_tflite_metadata(f)
        return f

    @try_export
    def export_tfjs(self, prefix=colorstr("TensorFlow.js:")):
        """Export YOLO model to TensorFlow.js format."""
        check_requirements("tensorflowjs")
        import tensorflow as tf
        import tensorflowjs as tfjs  # noqa

        LOGGER.info(f"\n{prefix} starting export with tensorflowjs {tfjs.__version__}...")
        f = str(self.file).replace(self.file.suffix, "_web_model")  # js dir
        f_pb = str(self.file.with_suffix(".pb"))  # *.pb path

        gd = tf.Graph().as_graph_def()  # TF GraphDef
        with open(f_pb, "rb") as file:
            gd.ParseFromString(file.read())
        outputs = ",".join(gd_outputs(gd))
        LOGGER.info(f"\n{prefix} output node names: {outputs}")

        quantization = "--quantize_float16" if self.args.half else "--quantize_uint8" if self.args.int8 else ""
        with spaces_in_path(f_pb) as fpb_, spaces_in_path(f) as f_:  # exporter can not handle spaces in path
            cmd = (
                "tensorflowjs_converter "
                f'--input_format=tf_frozen_model {quantization} --output_node_names={outputs} "{fpb_}" "{f_}"'
            )
            LOGGER.info(f"{prefix} running '{cmd}'")
            subprocess.run(cmd, shell=True)

        if " " in f:
            LOGGER.warning(f"{prefix} your model may not work correctly with spaces in path '{f}'.")

        # Add metadata
        YAML.save(Path(f) / "metadata.yaml", self.metadata)  # add metadata.yaml
        return f

    @try_export
    def export_rknn(self, prefix=colorstr("RKNN:")):
        """Export YOLO model to RKNN format."""
        LOGGER.info(f"\n{prefix} starting export with rknn-toolkit2...")

        check_requirements("rknn-toolkit2")
        if IS_COLAB:
            # Prevent 'exit' from closing the notebook https://github.com/airockchip/rknn-toolkit2/issues/259
            import builtins

            builtins.exit = lambda: None

        from rknn.api import RKNN

        f = self.export_onnx()
        export_path = Path(f"{Path(f).stem}_rknn_model")
        export_path.mkdir(exist_ok=True)

        rknn = RKNN(verbose=False)
        rknn.config(mean_values=[[0, 0, 0]], std_values=[[255, 255, 255]], target_platform=self.args.name)
        rknn.load_onnx(model=f)
        rknn.build(do_quantization=False)  # TODO: Add quantization support
        f = f.replace(".onnx", f"-{self.args.name}.rknn")
        rknn.export_rknn(f"{export_path / f}")
        YAML.save(export_path / "metadata.yaml", self.metadata)
        return export_path

    @try_export
    def export_imx(self, prefix=colorstr("IMX:")):
        """Export YOLO model to IMX format."""
        gptq = False
        assert LINUX, (
            "export only supported on Linux. "
            "See https://developer.aitrios.sony-semicon.com/en/raspberrypi-ai-camera/documentation/imx500-converter"
        )
        if getattr(self.model, "end2end", False):
            raise ValueError("IMX export is not supported for end2end models.")
        check_requirements(
            ("model-compression-toolkit>=2.4.1", "sony-custom-layers>=0.3.0", "edge-mdt-tpc>=1.1.0", "pydantic<=2.11.7")
        )
        check_requirements("imx500-converter[pt]>=3.16.1")  # Separate requirements for imx500-converter
        check_requirements("mct-quantizers>=1.6.0")  # Separate for compatibility with model-compression-toolkit

        import model_compression_toolkit as mct
        import onnx
        from edgemdt_tpc import get_target_platform_capabilities
        from sony_custom_layers.pytorch import multiclass_nms_with_indices

        LOGGER.info(f"\n{prefix} starting export with model_compression_toolkit {mct.__version__}...")

        # Install Java>=17
        try:
            java_output = subprocess.run(["java", "--version"], check=True, capture_output=True).stdout.decode()
            version_match = re.search(r"(?:openjdk|java) (\d+)", java_output)
            java_version = int(version_match.group(1)) if version_match else 0
            assert java_version >= 17, "Java version too old"
        except (FileNotFoundError, subprocess.CalledProcessError, AssertionError):
            cmd = (["sudo"] if is_sudo_available() else []) + ["apt", "install", "-y", "openjdk-21-jre"]
            subprocess.run(cmd, check=True)

        def representative_dataset_gen(dataloader=self.get_int8_calibration_dataloader(prefix)):
            for batch in dataloader:
                img = batch["img"]
                img = img / 255.0
                yield [img]

        tpc = get_target_platform_capabilities(tpc_version="4.0", device_type="imx500")

        bit_cfg = mct.core.BitWidthConfig()
        if "C2PSA" in self.model.__str__():  # YOLO11
            if self.model.task == "detect":
                layer_names = ["sub", "mul_2", "add_14", "cat_21"]
                weights_memory = 2585350.2439
                n_layers = 238  # 238 layers for fused YOLO11n
            elif self.model.task == "pose":
                layer_names = ["sub", "mul_2", "add_14", "cat_22", "cat_23", "mul_4", "add_15"]
                weights_memory = 2437771.67
                n_layers = 257  # 257 layers for fused YOLO11n-pose
        else:  # YOLOv8
            if self.model.task == "detect":
                layer_names = ["sub", "mul", "add_6", "cat_17"]
                weights_memory = 2550540.8
                n_layers = 168  # 168 layers for fused YOLOv8n
            elif self.model.task == "pose":
                layer_names = ["add_7", "mul_2", "cat_19", "mul", "sub", "add_6", "cat_18"]
                weights_memory = 2482451.85
                n_layers = 187  # 187 layers for fused YOLO11n-pose

        # Check if the model has the expected number of layers
        if len(list(self.model.modules())) != n_layers:
            raise ValueError("IMX export only supported for YOLOv8n and YOLO11n models.")

        for layer_name in layer_names:
            bit_cfg.set_manual_activation_bit_width([mct.core.common.network_editors.NodeNameFilter(layer_name)], 16)

        config = mct.core.CoreConfig(
            mixed_precision_config=mct.core.MixedPrecisionQuantizationConfig(num_of_images=10),
            quantization_config=mct.core.QuantizationConfig(concat_threshold_update=True),
            bit_width_config=bit_cfg,
        )

        resource_utilization = mct.core.ResourceUtilization(weights_memory=weights_memory)

        quant_model = (
            mct.gptq.pytorch_gradient_post_training_quantization(  # Perform Gradient-Based Post Training Quantization
                model=self.model,
                representative_data_gen=representative_dataset_gen,
                target_resource_utilization=resource_utilization,
                gptq_config=mct.gptq.get_pytorch_gptq_config(
                    n_epochs=1000, use_hessian_based_weights=False, use_hessian_sample_attention=False
                ),
                core_config=config,
                target_platform_capabilities=tpc,
            )[0]
            if gptq
            else mct.ptq.pytorch_post_training_quantization(  # Perform post training quantization
                in_module=self.model,
                representative_data_gen=representative_dataset_gen,
                target_resource_utilization=resource_utilization,
                core_config=config,
                target_platform_capabilities=tpc,
            )[0]
        )

        class NMSWrapper(torch.nn.Module):
            """Wrap PyTorch Module with multiclass_nms layer from sony_custom_layers."""

            def __init__(
                self,
                model: torch.nn.Module,
                score_threshold: float = 0.001,
                iou_threshold: float = 0.7,
                max_detections: int = 300,
                task: str = "detect",
            ):
                """
                Initialize NMSWrapper with PyTorch Module and NMS parameters.

                Args:
                    model (torch.nn.Module): Model instance.
                    score_threshold (float): Score threshold for non-maximum suppression.
                    iou_threshold (float): Intersection over union threshold for non-maximum suppression.
                    max_detections (int): The number of detections to return.
                    task (str): Task type, either 'detect' or 'pose'.
                """
                super().__init__()
                self.model = model
                self.score_threshold = score_threshold
                self.iou_threshold = iou_threshold
                self.max_detections = max_detections
                self.task = task

            def forward(self, images):
                """Forward pass with model inference and NMS post-processing."""
                # model inference
                outputs = self.model(images)

                boxes, scores = outputs[0], outputs[1]
                nms_outputs = multiclass_nms_with_indices(
                    boxes=boxes,
                    scores=scores,
                    score_threshold=self.score_threshold,
                    iou_threshold=self.iou_threshold,
                    max_detections=self.max_detections,
                )
                if self.task == "pose":
                    kpts = outputs[2]  # (bs, max_detections, kpts 17*3)
                    out_kpts = torch.gather(kpts, 1, nms_outputs.indices.unsqueeze(-1).expand(-1, -1, kpts.size(-1)))
                    return nms_outputs.boxes, nms_outputs.scores, nms_outputs.labels, out_kpts
                return nms_outputs.boxes, nms_outputs.scores, nms_outputs.labels, nms_outputs.n_valid

        quant_model = NMSWrapper(
            model=quant_model,
            score_threshold=self.args.conf or 0.001,
            iou_threshold=self.args.iou,
            max_detections=self.args.max_det,
            task=self.model.task,
        ).to(self.device)

        f = Path(str(self.file).replace(self.file.suffix, "_imx_model"))
        f.mkdir(exist_ok=True)
        onnx_model = f / Path(str(self.file.name).replace(self.file.suffix, "_imx.onnx"))  # js dir
        mct.exporter.pytorch_export_model(
            model=quant_model, save_model_path=onnx_model, repr_dataset=representative_dataset_gen
        )

        model_onnx = onnx.load(onnx_model)  # load onnx model
        for k, v in self.metadata.items():
            meta = model_onnx.metadata_props.add()
            meta.key, meta.value = k, str(v)

        onnx.save(model_onnx, onnx_model)

        subprocess.run(
            ["imxconv-pt", "-i", str(onnx_model), "-o", str(f), "--no-input-persistency", "--overwrite-output"],
            check=True,
        )

        # Needed for imx models.
        with open(f / "labels.txt", "w", encoding="utf-8") as file:
            file.writelines([f"{name}\n" for _, name in self.model.names.items()])

        return f

    def _add_tflite_metadata(self, file):
        """Add metadata to *.tflite models per https://ai.google.dev/edge/litert/models/metadata."""
        import zipfile

        with zipfile.ZipFile(file, "a", zipfile.ZIP_DEFLATED) as zf:
            zf.writestr("metadata.json", json.dumps(self.metadata, indent=2))

    def _pipeline_coreml(self, model, weights_dir=None, prefix=colorstr("CoreML Pipeline:")):
        """Create CoreML pipeline with NMS for YOLO detection models."""
        import coremltools as ct  # noqa

        LOGGER.info(f"{prefix} starting pipeline with coremltools {ct.__version__}...")

        # Output shapes
        spec = model.get_spec()
        outs = list(iter(spec.description.output))
        if self.args.format == "mlmodel":  # mlmodel doesn't infer shapes automatically
            outs[0].type.multiArrayType.shape[:] = self.output_shape[2], self.output_shape[1] - 4
            outs[1].type.multiArrayType.shape[:] = self.output_shape[2], 4

        # Checks
        names = self.metadata["names"]
        nx, ny = spec.description.input[0].type.imageType.width, spec.description.input[0].type.imageType.height
        nc = outs[0].type.multiArrayType.shape[-1]
        assert len(names) == nc, f"{len(names)} names found for nc={nc}"  # check

        # Model from spec
        model = ct.models.MLModel(spec, weights_dir=weights_dir)

        # Create NMS protobuf
        nms_spec = ct.proto.Model_pb2.Model()
        nms_spec.specificationVersion = spec.specificationVersion
        for i in range(len(outs)):
            decoder_output = model._spec.description.output[i].SerializeToString()
            nms_spec.description.input.add()
            nms_spec.description.input[i].ParseFromString(decoder_output)
            nms_spec.description.output.add()
            nms_spec.description.output[i].ParseFromString(decoder_output)

        output_names = ["confidence", "coordinates"]
        for i, name in enumerate(output_names):
            nms_spec.description.output[i].name = name

        for i, out in enumerate(outs):
            ma_type = nms_spec.description.output[i].type.multiArrayType
            ma_type.shapeRange.sizeRanges.add()
            ma_type.shapeRange.sizeRanges[0].lowerBound = 0
            ma_type.shapeRange.sizeRanges[0].upperBound = -1
            ma_type.shapeRange.sizeRanges.add()
            ma_type.shapeRange.sizeRanges[1].lowerBound = out.type.multiArrayType.shape[-1]
            ma_type.shapeRange.sizeRanges[1].upperBound = out.type.multiArrayType.shape[-1]
            del ma_type.shape[:]

        nms = nms_spec.nonMaximumSuppression
        nms.confidenceInputFeatureName = outs[0].name  # 1x507x80
        nms.coordinatesInputFeatureName = outs[1].name  # 1x507x4
        nms.confidenceOutputFeatureName = output_names[0]
        nms.coordinatesOutputFeatureName = output_names[1]
        nms.iouThresholdInputFeatureName = "iouThreshold"
        nms.confidenceThresholdInputFeatureName = "confidenceThreshold"
        nms.iouThreshold = self.args.iou
        nms.confidenceThreshold = self.args.conf
        nms.pickTop.perClass = True
        nms.stringClassLabels.vector.extend(names.values())
        nms_model = ct.models.MLModel(nms_spec)

        # Pipeline models together
        pipeline = ct.models.pipeline.Pipeline(
            input_features=[
                ("image", ct.models.datatypes.Array(3, ny, nx)),
                ("iouThreshold", ct.models.datatypes.Double()),
                ("confidenceThreshold", ct.models.datatypes.Double()),
            ],
            output_features=output_names,
        )
        pipeline.add_model(model)
        pipeline.add_model(nms_model)

        # Correct datatypes
        pipeline.spec.description.input[0].ParseFromString(model._spec.description.input[0].SerializeToString())
        pipeline.spec.description.output[0].ParseFromString(nms_model._spec.description.output[0].SerializeToString())
        pipeline.spec.description.output[1].ParseFromString(nms_model._spec.description.output[1].SerializeToString())

        # Update metadata
        pipeline.spec.specificationVersion = spec.specificationVersion
        pipeline.spec.description.metadata.userDefined.update(
            {"IoU threshold": str(nms.iouThreshold), "Confidence threshold": str(nms.confidenceThreshold)}
        )

        # Save the model
        model = ct.models.MLModel(pipeline.spec, weights_dir=weights_dir)
        model.input_description["image"] = "Input image"
        model.input_description["iouThreshold"] = f"(optional) IoU threshold override (default: {nms.iouThreshold})"
        model.input_description["confidenceThreshold"] = (
            f"(optional) Confidence threshold override (default: {nms.confidenceThreshold})"
        )
        model.output_description["confidence"] = 'Boxes × Class confidence (see user-defined metadata "classes")'
        model.output_description["coordinates"] = "Boxes × [x, y, width, height] (relative to image size)"
        LOGGER.info(f"{prefix} pipeline success")
        return model

    def add_callback(self, event: str, callback):
        """Append the given callback to the specified event."""
        self.callbacks[event].append(callback)

    def run_callbacks(self, event: str):
        """Execute all callbacks for a given event."""
        for callback in self.callbacks.get(event, []):
            callback(self)


class IOSDetectModel(torch.nn.Module):
    """Wrap an Ultralytics YOLO model for Apple iOS CoreML export."""

    def __init__(self, model, im):
        """
        Initialize the IOSDetectModel class with a YOLO model and example image.

        Args:
            model (torch.nn.Module): The YOLO model to wrap.
            im (torch.Tensor): Example input tensor with shape (B, C, H, W).
        """
        super().__init__()
        _, _, h, w = im.shape  # batch, channel, height, width
        self.model = model
        self.nc = len(model.names)  # number of classes
        if w == h:
            self.normalize = 1.0 / w  # scalar
        else:
            self.normalize = torch.tensor(
                [1.0 / w, 1.0 / h, 1.0 / w, 1.0 / h],  # broadcast (slower, smaller)
                device=next(model.parameters()).device,
            )

    def forward(self, x):
        """Normalize predictions of object detection model with input size-dependent factors."""
        xywh, cls = self.model(x)[0].transpose(0, 1).split((4, self.nc), 1)
        return cls, xywh * self.normalize  # confidence (3780, 80), coordinates (3780, 4)


class NMSModel(torch.nn.Module):
    """Model wrapper with embedded NMS for Detect, Segment, Pose and OBB."""

    def __init__(self, model, args):
        """
        Initialize the NMSModel.

        Args:
            model (torch.nn.Module): The model to wrap with NMS postprocessing.
            args (Namespace): The export arguments.
        """
        super().__init__()
        self.model = model
        self.args = args
        self.obb = model.task == "obb"
        self.is_tf = self.args.format in frozenset({"saved_model", "tflite", "tfjs"})

    def forward(self, x):
        """
        Perform inference with NMS post-processing. Supports Detect, Segment, OBB and Pose.

        Args:
            x (torch.Tensor): The preprocessed tensor with shape (N, 3, H, W).

        Returns:
            (torch.Tensor): List of detections, each an (N, max_det, 4 + 2 + extra_shape) Tensor where N is the
                number of detections after NMS.
        """
        from functools import partial

        from torchvision.ops import nms

        preds = self.model(x)
        pred = preds[0] if isinstance(preds, tuple) else preds
        kwargs = dict(device=pred.device, dtype=pred.dtype)
        bs = pred.shape[0]
        pred = pred.transpose(-1, -2)  # shape(1,84,6300) to shape(1,6300,84)
        extra_shape = pred.shape[-1] - (4 + len(self.model.names))  # extras from Segment, OBB, Pose
        if self.args.dynamic and self.args.batch > 1:  # batch size needs to always be same due to loop unroll
            pad = torch.zeros(torch.max(torch.tensor(self.args.batch - bs), torch.tensor(0)), *pred.shape[1:], **kwargs)
            pred = torch.cat((pred, pad))
        boxes, scores, extras = pred.split([4, len(self.model.names), extra_shape], dim=2)
        scores, classes = scores.max(dim=-1)
        self.args.max_det = min(pred.shape[1], self.args.max_det)  # in case num_anchors < max_det
        # (N, max_det, 4 coords + 1 class score + 1 class label + extra_shape).
        out = torch.zeros(pred.shape[0], self.args.max_det, boxes.shape[-1] + 2 + extra_shape, **kwargs)
        for i in range(bs):
            box, cls, score, extra = boxes[i], classes[i], scores[i], extras[i]
            mask = score > self.args.conf
            if self.is_tf or (self.args.format == "onnx" and self.obb):
                # TFLite GatherND error if mask is empty
                score *= mask
                # Explicit length otherwise reshape error, hardcoded to `self.args.max_det * 5`
                mask = score.topk(min(self.args.max_det * 5, score.shape[0])).indices
            box, score, cls, extra = box[mask], score[mask], cls[mask], extra[mask]
            nmsbox = box.clone()
            # `8` is the minimum value experimented to get correct NMS results for obb
            multiplier = 8 if self.obb else 1
            # Normalize boxes for NMS since large values for class offset causes issue with int8 quantization
            if self.args.format == "tflite":  # TFLite is already normalized
                nmsbox *= multiplier
            else:
                nmsbox = multiplier * nmsbox / torch.tensor(x.shape[2:], **kwargs).max()
            if not self.args.agnostic_nms:  # class-specific NMS
                end = 2 if self.obb else 4
                # fully explicit expansion otherwise reshape error
                # large max_wh causes issues when quantizing
                cls_offset = cls.reshape(-1, 1).expand(nmsbox.shape[0], end)
                offbox = nmsbox[:, :end] + cls_offset * multiplier
                nmsbox = torch.cat((offbox, nmsbox[:, end:]), dim=-1)
            nms_fn = (
                partial(
                    TorchNMS.fast_nms,
                    use_triu=not (
                        self.is_tf
                        or (self.args.opset or 14) < 14
                        or (self.args.format == "openvino" and self.args.int8)  # OpenVINO int8 error with triu
                    ),
                    iou_func=batch_probiou,
                    exit_early=False,
                )
                if self.obb
                else nms
            )
            keep = nms_fn(
                torch.cat([nmsbox, extra], dim=-1) if self.obb else nmsbox,
                score,
                self.args.iou,
            )[: self.args.max_det]
            dets = torch.cat(
                [box[keep], score[keep].view(-1, 1), cls[keep].view(-1, 1).to(out.dtype), extra[keep]], dim=-1
            )
            # Zero-pad to max_det size to avoid reshape error
            pad = (0, 0, 0, self.args.max_det - dets.shape[0])
            out[i] = torch.nn.functional.pad(dets, pad)
        return (out[:bs], preds[1]) if self.model.task == "segment" else out[:bs]<|MERGE_RESOLUTION|>--- conflicted
+++ resolved
@@ -585,13 +585,8 @@
 
     @try_export
     def export_onnx(self, prefix=colorstr("ONNX:")):
-<<<<<<< HEAD
-        """YOLO ONNX export."""
+        """Export YOLO model to ONNX format."""
         requirements = ["onnx>=1.12.0", "onnxscript>=0.2.5"]
-=======
-        """Export YOLO model to ONNX format."""
-        requirements = ["onnx>=1.12.0"]
->>>>>>> 0947037e
         if self.args.simplify:
             requirements += ["onnxslim>=0.1.67", "onnxruntime" + ("-gpu" if torch.cuda.is_available() else "")]
         check_requirements(requirements)
